--- conflicted
+++ resolved
@@ -8,21 +8,12 @@
     "serve": "vite preview"
   },
   "dependencies": {
-<<<<<<< HEAD
-    "@luma.gl/core": "9.1.0-alpha.16",
-    "@luma.gl/engine": "9.1.0-alpha.16",
-    "@luma.gl/shadertools": "9.1.0-alpha.16",
-    "@luma.gl/webgl": "9.1.0-alpha.16",
-    "@luma.gl/webgpu": "9.1.0-alpha.16",
-    "@math.gl/core": "4.1.0-alpha.3"
-=======
-    "@luma.gl/core": "9.2.0-alpha.0",
-    "@luma.gl/engine": "9.2.0-alpha.0",
-    "@luma.gl/shadertools": "9.2.0-alpha.0",
-    "@luma.gl/webgl": "9.2.0-alpha.0",
-    "@luma.gl/webgpu": "9.2.0-alpha.0",
+    "@luma.gl/core": "9.2.0-alpha.1",
+    "@luma.gl/engine": "9.2.0-alpha.1",
+    "@luma.gl/shadertools": "9.2.0-alpha.1",
+    "@luma.gl/webgl": "9.2.0-alpha.1",
+    "@luma.gl/webgpu": "9.2.0-alpha.1",
     "@math.gl/core": "^4.1.0"
->>>>>>> 1ff0ace6
   },
   "devDependencies": {
     "typescript": "^5.5.0",
