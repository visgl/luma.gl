{
  "name": "luma.gl-examples-hello-instancing-high",
  "version": "9.1.0-alpha.6",
  "private": true,
  "scripts": {
    "start": "vite",
    "build": "tsc && vite build",
    "serve": "vite preview"
  },
  "dependencies": {
<<<<<<< HEAD
    "@luma.gl/core": "9.1.0-alpha.16",
    "@luma.gl/engine": "9.1.0-alpha.16",
    "@luma.gl/shadertools": "9.1.0-alpha.16",
    "@luma.gl/webgl": "9.1.0-alpha.16"
=======
    "@luma.gl/core": "9.2.0-alpha.0",
    "@luma.gl/engine": "9.2.0-alpha.0",
    "@luma.gl/shadertools": "9.2.0-alpha.0",
    "@luma.gl/webgl": "9.2.0-alpha.0"
>>>>>>> 1ff0ace6
  },
  "devDependencies": {
    "typescript": "^5.5.0",
    "vite": "^5.0.0"
  }
}<|MERGE_RESOLUTION|>--- conflicted
+++ resolved
@@ -8,17 +8,10 @@
     "serve": "vite preview"
   },
   "dependencies": {
-<<<<<<< HEAD
-    "@luma.gl/core": "9.1.0-alpha.16",
-    "@luma.gl/engine": "9.1.0-alpha.16",
-    "@luma.gl/shadertools": "9.1.0-alpha.16",
-    "@luma.gl/webgl": "9.1.0-alpha.16"
-=======
-    "@luma.gl/core": "9.2.0-alpha.0",
-    "@luma.gl/engine": "9.2.0-alpha.0",
-    "@luma.gl/shadertools": "9.2.0-alpha.0",
-    "@luma.gl/webgl": "9.2.0-alpha.0"
->>>>>>> 1ff0ace6
+    "@luma.gl/core": "9.2.0-alpha.1",
+    "@luma.gl/engine": "9.2.0-alpha.1",
+    "@luma.gl/shadertools": "9.2.0-alpha.1",
+    "@luma.gl/webgl": "9.2.0-alpha.1"
   },
   "devDependencies": {
     "typescript": "^5.5.0",
