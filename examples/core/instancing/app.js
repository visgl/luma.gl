import {
  AnimationLoop,
  setParameters,
  ModelNode,
  picking,
  dirlight,
  readPixelsToArray,
  Buffer,
  CubeGeometry,
  setShaderHook,
  setModuleInjection
} from '@luma.gl/core';
import {Timeline} from '@luma.gl/addons';
import {Matrix4, radians} from 'math.gl';

const INFO_HTML = `
<p>
Cube drawn with <b>instanced rendering</b>.
<p>
A luma.gl <code>Cube</code>, rendering 65,536 instances in a
single GPU draw call using instanced vertex attributes.
`;

function getDevicePixelRatio() {
  return typeof window !== 'undefined' ? window.devicePixelRatio : 1;
}

const SIDE = 256;

// Make a cube with 65K instances and attributes to control offset and color of each instance
class InstancedCube extends ModelNode {
  constructor(gl, props) {
    let offsets = [];
    for (let i = 0; i < SIDE; i++) {
      const x = ((-SIDE + 1) * 3) / 2 + i * 3;
      for (let j = 0; j < SIDE; j++) {
        const y = ((-SIDE + 1) * 3) / 2 + j * 3;
        offsets.push(x, y);
      }
    }
    offsets = new Float32Array(offsets);

    const pickingColors = new Uint8ClampedArray(SIDE * SIDE * 2);
    for (let i = 0; i < SIDE; i++) {
      for (let j = 0; j < SIDE; j++) {
        pickingColors[(i * SIDE + j) * 2 + 0] = i;
        pickingColors[(i * SIDE + j) * 2 + 1] = j;
      }
    }

    const colors = new Float32Array(SIDE * SIDE * 3).map(() => Math.random() * 0.75 + 0.25);

    const vs = `\
attribute float instanceSizes;
attribute vec3 positions;
attribute vec3 normals;
attribute vec2 instanceOffsets;
attribute vec3 instanceColors;
attribute vec2 instancePickingColors;

uniform mat4 uModel;
uniform mat4 uView;
uniform mat4 uProjection;
uniform float uTime;

varying vec3 color;

void main(void) {
  vec3 normal = vec3(uModel * vec4(normals, 1.0));

  // Set up data for modules
  color = instanceColors;
  project_setNormal(normal);
  vec4 pickColor = vec4(0., instancePickingColors, 1.0);
  MY_SHADER_HOOK_pickColor(pickColor);

  // Vertex position (z coordinate undulates with time), and model rotates around center
  float delta = length(instanceOffsets);
  vec4 offset = vec4(instanceOffsets, sin((uTime + delta) * 0.1) * 16.0, 0);
  gl_Position = uProjection * uView * (uModel * vec4(positions * instanceSizes, 1.0) + offset);
}
`;
    const fs = `\
precision highp float;

varying vec3 color;

void main(void) {
  gl_FragColor = vec4(color, 1.);
  MY_SHADER_HOOK_fragmentColor(gl_FragColor);
}
`;

    const offsetsBuffer = new Buffer(gl, offsets);
    const colorsBuffer = new Buffer(gl, colors);
    const pickingColorsBuffer = new Buffer(gl, pickingColors);

    super(
      gl,
      Object.assign({}, props, {
        vs,
        fs,
        modules: [dirlight, picking],
        isInstanced: 1,
        instanceCount: SIDE * SIDE,
        geometry: new CubeGeometry(),
        attributes: {
          instanceSizes: new Float32Array([1]), // Constant attribute
          instanceOffsets: [offsetsBuffer, {divisor: 1}],
          instanceColors: [colorsBuffer, {divisor: 1}],
          instancePickingColors: [pickingColorsBuffer, {divisor: 1}]
        }
      })
    );
  }
}

export default class AppAnimationLoop extends AnimationLoop {
  constructor() {
    super({createFramebuffer: true, debug: true});
  }

  static getInfo() {
    return INFO_HTML;
  }

  onInitialize({gl, _animationLoop}) {
    setParameters(gl, {
      clearColor: [0, 0, 0, 1],
      clearDepth: 1,
      depthTest: true,
      depthFunc: gl.LEQUAL
    });

<<<<<<< HEAD
    setShaderHook('vs', {
      signature: 'MY_SHADER_HOOK_pickColor(inout vec4 color)'
    });

    setShaderHook('fs', {
      signature: 'MY_SHADER_HOOK_fragmentColor(inout vec4 color)'
    });

    setModuleInjection('picking', {
      shaderStage: 'vs',
      shaderHook: 'MY_SHADER_HOOK_pickColor',
      injection: 'picking_setPickingColor(color.rgb)'
    });

    setModuleInjection('dirlight', {
      shaderStage: 'fs',
      shaderHook: 'MY_SHADER_HOOK_fragmentColor',
      injection: 'color = dirlight_filterColor(color)'
    });

    setModuleInjection('picking', {
      shaderStage: 'fs',
      shaderHook: 'MY_SHADER_HOOK_fragmentColor',
      injection: 'color = picking_filterColor(color)',
      order: Number.POSITIVE_INFINITY
    });
=======
    this.attachTimeline(new Timeline());
    this.timeline.play();
>>>>>>> fcc485cf

    const timeChannel = this.timeline.addChannel({
      rate: 0.01
    });

    const eyeXChannel = this.timeline.addChannel({
      rate: 0.0003
    });

    const eyeYChannel = this.timeline.addChannel({
      rate: 0.0004
    });

    const eyeZChannel = this.timeline.addChannel({
      rate: 0.0002
    });

    this.cube = new InstancedCube(gl, {
      _animationLoop,
      uniforms: {
        uTime: () => this.timeline.getTime(timeChannel),
        // Basic projection matrix
        uProjection: ({aspect}) =>
          new Matrix4().perspective({fov: radians(60), aspect, near: 1, far: 2048.0}),
        // Move the eye around the plane
        uView: () =>
          new Matrix4().lookAt({
            center: [0, 0, 0],
            eye: [
              (Math.cos(this.timeline.getTime(eyeXChannel)) * SIDE) / 2,
              (Math.sin(this.timeline.getTime(eyeYChannel)) * SIDE) / 2,
              ((Math.sin(this.timeline.getTime(eyeZChannel)) + 1) * SIDE) / 4 + 32
            ]
          }),
        // Rotate all the individual cubes
        uModel: ({tick}) => new Matrix4().rotateX(tick * 0.01).rotateY(tick * 0.013)
      }
    });
  }

  onRender(animationProps) {
    const {gl} = animationProps;

    const {framebuffer, useDevicePixels, _mousePosition} = animationProps;

    if (_mousePosition) {
      const dpr = useDevicePixels ? getDevicePixelRatio() : 1;

      const pickX = _mousePosition[0] * dpr;
      const pickY = gl.canvas.height - _mousePosition[1] * dpr;

      pickInstance(gl, pickX, pickY, this.cube, framebuffer);
    }

    // Draw the cubes
    gl.clear(gl.COLOR_BUFFER_BIT | gl.DEPTH_BUFFER_BIT);
    this.cube.draw();
  }

  onFinalize({gl}) {
    this.cube.delete();
  }
}

function pickInstance(gl, pickX, pickY, model, framebuffer) {
  framebuffer.clear({color: true, depth: true});
  // Render picking colors
  /* eslint-disable camelcase */
  model.setUniforms({picking_uActive: 1});
  model.draw({framebuffer});
  model.setUniforms({picking_uActive: 0});

  const color = readPixelsToArray(framebuffer, {
    sourceX: pickX,
    sourceY: pickY,
    sourceWidth: 1,
    sourceHeight: 1,
    sourceFormat: gl.RGBA,
    sourceType: gl.UNSIGNED_BYTE
  });

  if (color[0] + color[1] + color[2] > 0) {
    model.updateModuleSettings({
      pickingSelectedColor: color
    });
  } else {
    model.updateModuleSettings({
      pickingSelectedColor: null
    });
  }
}

/* global window */
if (typeof window !== 'undefined' && !window.website) {
  const animationLoop = new AppAnimationLoop();
  animationLoop.start();
}<|MERGE_RESOLUTION|>--- conflicted
+++ resolved
@@ -132,7 +132,6 @@
       depthFunc: gl.LEQUAL
     });
 
-<<<<<<< HEAD
     setShaderHook('vs', {
       signature: 'MY_SHADER_HOOK_pickColor(inout vec4 color)'
     });
@@ -159,10 +158,9 @@
       injection: 'color = picking_filterColor(color)',
       order: Number.POSITIVE_INFINITY
     });
-=======
+
     this.attachTimeline(new Timeline());
     this.timeline.play();
->>>>>>> fcc485cf
 
     const timeChannel = this.timeline.addChannel({
       rate: 0.01
