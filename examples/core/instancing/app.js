--- conflicted
+++ resolved
@@ -76,21 +76,6 @@
 }
 `;
 
-<<<<<<< HEAD
-    super(gl, Object.assign({}, props, {
-      vs,
-      fs,
-      modules: [picking, dirlight],
-      isInstanced: 1,
-      instanceCount: SIDE * SIDE,
-      attributes: {
-        instanceSizes: {value: new Float32Array([1]), divisor: 1, constant: true},
-        instanceOffsets: {value: offsets, divisor: 1},
-        instanceColors: {value: colors, divisor: 1},
-        instancePickingColors: {value: pickingColors, divisor: 1}
-      }
-    }));
-=======
     super(
       gl,
       Object.assign({}, props, {
@@ -100,14 +85,13 @@
         isInstanced: 1,
         instanceCount: SIDE * SIDE,
         attributes: {
-          instanceSizes: {value: new Float32Array([1]), instanced: 1, constant: true},
-          instanceOffsets: {value: offsets, instanced: 1},
-          instanceColors: {value: colors, instanced: 1},
-          instancePickingColors: {value: pickingColors, instanced: 1}
+          instanceSizes: {value: new Float32Array([1]), divisor: 1, constant: true},
+          instanceOffsets: {value: offsets, divisor: 1},
+          instanceColors: {value: colors, divisor: 1},
+          instancePickingColors: {value: pickingColors, divisor: 1}
         }
       })
     );
->>>>>>> a6c9f7d5
   }
 }
 
