// luma.gl
// SPDX-License-Identifier: MIT
// Copyright (c) vis.gl contributors

import {Device} from '@luma.gl/core';
import type {AnimationProps, ModelProps} from '@luma.gl/engine';
import {AnimationLoopTemplate, CubeGeometry, Timeline, Model, ShaderInputs} from '@luma.gl/engine';
import {makeRandomGenerator, PickingManager, indexPicking as picking} from '@luma.gl/engine';
import {dirlight, ShaderModule} from '@luma.gl/shadertools';
import {Matrix4, radians} from '@math.gl/core';

// INSTANCE CUBE

const random = makeRandomGenerator();

const WGSL_SHADER = /* wgsl */ `\

// APPLICATION

struct AppUniforms {
  modelMatrix: mat4x4<f32>,
  viewMatrix: mat4x4<f32>,
  projectionMatrix: mat4x4<f32>,
  time: f32,
};

@group(0) @binding(0) var<uniform> app : AppUniforms;

struct VertexInputs {
  // CUBE GEOMETRY
  @location(0) positions : vec4<f32>,
  @location(1) normals : vec3<f32>,
  // INSTANCED ATTRIBUTES
  @location(2) instanceOffsets : vec2<f32>,
  @location(3) instanceColors : vec4<f32>,
  @location(4) instanceIndexes : vec2<f32>,
}

struct FragmentInputs {
  @builtin(position) Position : vec4<f32>,
  @location(0) normal : vec3<f32>,
  @location(1) color : vec4<f32>,
}

@vertex
fn vertexMain(inputs: VertexInputs) -> FragmentInputs {
  var outputs: FragmentInputs;

  // Vertex position (z coordinate undulates with time), and model rotates around center
  let delta = length(inputs.instanceOffsets);
  let offset = vec4<f32>(inputs.instanceOffsets, sin((app.time + delta) * 0.1) * 16.0, 0);
  outputs.Position = app.projectionMatrix * app.viewMatrix * (app.modelMatrix * inputs.positions + offset);

  outputs.normal = dirlight_setNormal((app.modelMatrix * vec4<f32>(inputs.normals, 0.0)).xyz);
  outputs.color = inputs.instanceColors;

  // vec4 pickColor = vec4(0., instanceIndexes, 1.0);
<<<<<<< HEAD
  picking_setPickingColor(0);

=======
  // picking_setPickingColor(0);
  
>>>>>>> 1ff0ace6
  return outputs;
}

@fragment
fn fragmentMain(inputs: FragmentInputs) -> @location(0) vec4<f32> {
  var fragColor = inputs.color;
  fragColor = dirlight_filterColor(fragColor, DirlightInputs(inputs.normal));
  return fragColor;
}
`;

// GLSL

const VS_GLSL = /* glsl */ `\
#version 300 es
precision highp float;
precision highp int;

in vec3 positions;
in vec3 normals;

in vec2 instanceOffsets;
in vec3 instanceColors;
in int instanceIndexes;

uniform appUniforms {
  mat4 modelMatrix;
  mat4 viewMatrix;
  mat4 projectionMatrix;
  float time;
} app;

out vec3 color;

void main(void) {
  color = instanceColors;

  vec3 normal = vec3(app.modelMatrix * vec4(normals, 1.0));
  dirlight_setNormal(normal);
  picking_setObjectIndex(instanceIndexes);

  // Vertex position (z coordinate undulates with time), and model rotates around center
  float delta = length(instanceOffsets);
  vec4 offset = vec4(instanceOffsets, sin((app.time + delta) * 0.1) * 16.0, 0);
  gl_Position = app.projectionMatrix * app.viewMatrix * (app.modelMatrix * vec4(positions * 1., 1.0) + offset);
}
`;

const FS_GLSL = /* glsl */ `\
#version 300 es
precision highp float;
precision highp int;

in vec3 color;
layout(location=0) out vec4 fragColor;
layout(location=1) out ivec4 pickingColor;

void main(void) {
  pickingColor = picking_getPickingColor();

  fragColor = vec4(color, 1.);
  fragColor = dirlight_filterColor(fragColor);
  fragColor = picking_filterColor(fragColor);
}
`;

const SIDE = 256;

// Make a cube with 65K instances and attributes to control offset and color of each instance
class InstancedCube extends Model {
  // uniformBuffer: Buffer;

  constructor(device: Device, props?: Partial<ModelProps>) {
    const offsets = [];
    for (let i = 0; i < SIDE; i++) {
      const x = ((-SIDE + 1) * 3) / 2 + i * 3;
      for (let j = 0; j < SIDE; j++) {
        const y = ((-SIDE + 1) * 3) / 2 + j * 3;
        offsets.push(x, y);
      }
    }

    const offsets32 = new Float32Array(offsets);

    const colors = new Uint8Array(SIDE * SIDE * 4).map((n, i) => (random() * 0.75 + 0.25) * 255);
    for (let i = 0; i < colors.length; i += 4) {
      colors[i + 3] = 255;
    }

    const indexes = new Int32Array(SIDE * SIDE).fill(0).map((_, i) => i);

    const offsetsBuffer = device.createBuffer(offsets32);
    const colorsBuffer = device.createBuffer(colors);
    const indexesBuffer = device.createBuffer(indexes);

    // Model
    super(device, {
      ...props,
      source: WGSL_SHADER,
      vs: VS_GLSL,
      fs: FS_GLSL,
      // @ts-expect-error Remove once npm package updated with new types
      modules: device.info.type !== 'webgpu' ? [dirlight, picking] : [dirlight],
      instanceCount: SIDE * SIDE,
      geometry: new CubeGeometry({indices: true}),
      bufferLayout: [
        {name: 'instanceOffsets', format: 'float32x2'},
        {name: 'instanceColors', format: 'unorm8x4'},
        {name: 'instanceIndexes', format: 'sint32'}
      ],
      attributes: {
        // instanceSizes: device.createBuffer(new Float32Array([1])), // Constant attribute
        instanceOffsets: offsetsBuffer,
        instanceColors: colorsBuffer,
        instanceIndexes: indexesBuffer
      },
      parameters: {
        depthWriteEnabled: true,
        depthCompare: 'less-equal'
      }
    });
  }
}

type AppUniforms = {
  modelMatrix: Matrix4;
  viewMatrix: Matrix4;
  projectionMatrix: Matrix4;
  time: number;
};

const app: ShaderModule<AppUniforms> = {
  name: 'app',
  uniformTypes: {
    modelMatrix: 'mat4x4<f32>',
    viewMatrix: 'mat4x4<f32>',
    projectionMatrix: 'mat4x4<f32>',
    time: 'f32'
  }
};

export default class AppAnimationLoopTemplate extends AnimationLoopTemplate {
  static info = `\
  <p>
  A luma.gl <code>Cube</code>, rendering 65,536 instances in a
  single GPU draw call using instanced vertex attributes.
  </P>
  `;
  
  static props = {createFramebuffer: true, debug: true};

  cube: InstancedCube;
  timeline: Timeline;
  timelineChannels: Record<string, number>;
  picker: PickingManager;

  shaderInputs = new ShaderInputs<{
    app: typeof app.props;
    dirlight: typeof dirlight.props;
    picking: typeof picking.props;
  }>({
    app,
    dirlight,
    picking
  });

  constructor({device, animationLoop}: AnimationProps) {
    super();

    this.timeline = new Timeline();
    animationLoop.attachTimeline(this.timeline);
    this.timeline.play();

    this.timelineChannels = {
      timeChannel: this.timeline.addChannel({rate: 0.01}),
      eyeXChannel: this.timeline.addChannel({rate: 0.0003}),
      eyeYChannel: this.timeline.addChannel({rate: 0.0004}),
      eyeZChannel: this.timeline.addChannel({rate: 0.0002})
    };

    this.cube = new InstancedCube(device, {
      // @ts-ignore
      shaderInputs: this.shaderInputs
    });

    this.picker = new PickingManager(device, {
      shaderInputs: this.shaderInputs
    });
  }

  onRender(animationProps: AnimationProps) {
    const {device, aspect, tick} = animationProps;
    const {_mousePosition} = animationProps;
    const {timeChannel, eyeXChannel, eyeYChannel, eyeZChannel} = this.timelineChannels;

    this.shaderInputs.setProps({
      app: {
        time: this.timeline.getTime(timeChannel),
        // Basic projection matrix
        projectionMatrix: new Matrix4().perspective({
          fovy: radians(60),
          aspect,
          near: 1,
          far: 2048.0
        }),
        // Move the eye around the plane
        viewMatrix: new Matrix4().lookAt({
          center: [0, 0, 0],
          eye: [
            (Math.cos(this.timeline.getTime(eyeXChannel)) * SIDE) / 2,
            (Math.sin(this.timeline.getTime(eyeYChannel)) * SIDE) / 2,
            ((Math.sin(this.timeline.getTime(eyeZChannel)) + 1) * SIDE) / 4 + 32
          ]
        }),
        // Rotate all the individual cubes
        modelMatrix: new Matrix4().rotateX(tick * 0.01).rotateY(tick * 0.013)
      }
    });

    this.pickInstance(_mousePosition);

    // Draw the cubes
    const renderPass = device.beginRenderPass({
      clearColor: [0, 0, 0, 1],
      clearDepth: 1
    });

    this.cube.draw(renderPass);
    renderPass.end();
  }

  onFinalize(animationProps: AnimationProps): void {
    this.cube.destroy();
  }

  pickInstance(mousePosition: number[] | null | undefined) {
    if (this.picker.device.type !== 'webgl') {
      return;
    }

    if (!mousePosition) {
      this.picker.clearPickState();
      return;
    }
    const pickingPass = this.picker.beginRenderPass();
    this.cube.draw(pickingPass);
    pickingPass.end();

    this.picker.getPickInfo(mousePosition as [number, number]);
  }
}<|MERGE_RESOLUTION|>--- conflicted
+++ resolved
@@ -4,8 +4,16 @@
 
 import {Device} from '@luma.gl/core';
 import type {AnimationProps, ModelProps} from '@luma.gl/engine';
-import {AnimationLoopTemplate, CubeGeometry, Timeline, Model, ShaderInputs} from '@luma.gl/engine';
-import {makeRandomGenerator, PickingManager, indexPicking as picking} from '@luma.gl/engine';
+import {
+  AnimationLoopTemplate,
+  CubeGeometry,
+  Timeline,
+  Model,
+  ShaderInputs,
+  makeRandomGenerator,
+  PickingManager,
+  indexPicking as picking
+} from '@luma.gl/engine';
 import {dirlight, ShaderModule} from '@luma.gl/shadertools';
 import {Matrix4, radians} from '@math.gl/core';
 
@@ -55,13 +63,8 @@
   outputs.color = inputs.instanceColors;
 
   // vec4 pickColor = vec4(0., instanceIndexes, 1.0);
-<<<<<<< HEAD
-  picking_setPickingColor(0);
-
-=======
   // picking_setPickingColor(0);
   
->>>>>>> 1ff0ace6
   return outputs;
 }
 
@@ -210,7 +213,7 @@
   single GPU draw call using instanced vertex attributes.
   </P>
   `;
-  
+
   static props = {createFramebuffer: true, debug: true};
 
   cube: InstancedCube;
