{
  "name": "luma.gl-examples-webgpu-rotating-cube",
  "version": "9.0.0-beta.7",
  "private": true,
  "scripts": {
    "start": "vite",
    "build": "tsc && vite build",
    "serve": "vite preview"
  },
  "dependencies": {
<<<<<<< HEAD
    "@luma.gl/core": "9.0.0-beta.6",
    "@luma.gl/engine": "9.0.0-beta.6",
    "@luma.gl/shadertools": "9.0.0-beta.6",
    "@luma.gl/webgpu": "9.0.0-beta.6",
    "@math.gl/core": "^4.0.0"
=======
    "@luma.gl/core": "9.0.0-beta.7",
    "@luma.gl/engine": "9.0.0-beta.7",
    "@luma.gl/shadertools": "9.0.0-beta.7",
    "@luma.gl/webgpu": "9.0.0-beta.7"
>>>>>>> e9606a88
  },
  "devDependencies": {
    "typescript": "^5.3.0",
    "vite": "^5.0.0"
  }
}<|MERGE_RESOLUTION|>--- conflicted
+++ resolved
@@ -8,18 +8,11 @@
     "serve": "vite preview"
   },
   "dependencies": {
-<<<<<<< HEAD
-    "@luma.gl/core": "9.0.0-beta.6",
-    "@luma.gl/engine": "9.0.0-beta.6",
-    "@luma.gl/shadertools": "9.0.0-beta.6",
-    "@luma.gl/webgpu": "9.0.0-beta.6",
-    "@math.gl/core": "^4.0.0"
-=======
     "@luma.gl/core": "9.0.0-beta.7",
     "@luma.gl/engine": "9.0.0-beta.7",
     "@luma.gl/shadertools": "9.0.0-beta.7",
-    "@luma.gl/webgpu": "9.0.0-beta.7"
->>>>>>> e9606a88
+    "@luma.gl/webgpu": "9.0.0-beta.7",
+    "@math.gl/core": "^4.0.0"
   },
   "devDependencies": {
     "typescript": "^5.3.0",
