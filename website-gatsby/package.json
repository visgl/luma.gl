{
  "name": "ocular-website-gatsby",
  "version": "0.0.0",
  "description": "A website for Ocular, built with Ocular (Gatsby version)",
  "license": "MIT",
  "keywords": [
    "ocular"
  ],
  "main": "index.js",
  "scripts": {
    "start": "yarn clean-examples && yarn clean && yarn develop",
    "clean": "rm -rf ./.cache ./public",
    "develop": "gatsby develop --port=8001",
<<<<<<< HEAD
    "build": "yarn clean-examples && gatsby build",
=======
    "build": "yarn clean-examples && yarn clean && gatsby build",
>>>>>>> c2006f40
    "serve": "gatsby serve",
    "deploy": "gh-pages -d public",
    "clean-examples": "rm -rf examples ; (find ../examples -name node_modules -exec rm -rf {} \\; || true)"
  },
  "dependencies": {
    "@probe.gl/stats-widget": "^3.0.1",
    "react": "^16.6.0",
    "react-dom": "^16.6.0"
  },
  "devDependencies": {
    "gatsby": "^2.3.0",
    "gatsby-plugin-styletron": "^3.0.5",
    "ocular-gatsby": "1.0.0-alpha.32",
    "sharp": "^0.22"
  }
}<|MERGE_RESOLUTION|>--- conflicted
+++ resolved
@@ -11,11 +11,7 @@
     "start": "yarn clean-examples && yarn clean && yarn develop",
     "clean": "rm -rf ./.cache ./public",
     "develop": "gatsby develop --port=8001",
-<<<<<<< HEAD
-    "build": "yarn clean-examples && gatsby build",
-=======
     "build": "yarn clean-examples && yarn clean && gatsby build",
->>>>>>> c2006f40
     "serve": "gatsby serve",
     "deploy": "gh-pages -d public",
     "clean-examples": "rm -rf examples ; (find ../examples -name node_modules -exec rm -rf {} \\; || true)"
