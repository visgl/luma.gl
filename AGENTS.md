--- conflicted
+++ resolved
@@ -8,12 +8,8 @@
 - Check website build `cd website; yarn; yarn build`
 
 ## Before committing
-<<<<<<< HEAD
 - Format code: `yarn lint fix`
-- Always run `yarn lint fix` before committing to avoid prettier formatting errors in CI
-=======
 - Always `yarn lint fix` after making changes to ensure that prettier formatting is maintained.
->>>>>>> a1d26c49
  
 ## Code style
 - TypeScript strict mode
