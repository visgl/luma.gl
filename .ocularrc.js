--- conflicted
+++ resolved
@@ -11,11 +11,7 @@
 const config = {
 
   lint: {
-<<<<<<< HEAD
     paths: ['modules', 'docs', 'test', 'examples'],
-=======
-    paths: ['modules', 'test'], // 'docs', 'examples'], module resolution errors
->>>>>>> 1ff0ace6
     extensions: ['js', 'ts', 'jsx', 'tsx']
   },
 
