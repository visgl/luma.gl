// @ts-nocheck TODO remove
/* eslint-disable no-console */
import {AnimationLoop, AnimationProps} from '@luma.gl/core';
import {webglDevice} from './create-test-device';

/** Describes a test case */
export type TestRunnerTestCase = {
  /** Name of the test case (for logging) */
  name: string;
  /** Initialize the test case. Can return a promise */
  onInitialize: (props: AnimationProps) => Promise<unknown>;
  /** Perform rendering */
  onRender: (props: AnimationProps & {done}) => void;
  /** Clean up after the test case */
  onFinalize: (props: AnimationProps) => void;
};

function noop() {}

const DEFAULT_TEST_CASE: TestRunnerTestCase = {
  name: 'Unnamed test',
  onInitialize: noop,
  onRender: ({done}) => done(),
  onFinalize: noop
};

/** Options for a TestRunner */
export type TestRunnerProps = {
  width?: number;
  height?: number;
<<<<<<< HEAD
  
=======
>>>>>>> 193dbe48
  // test lifecycle callback
  onTestStart?: (testCase: TestRunnerTestCase) => void;
  onTestPass?: (testCase: TestRunnerTestCase) => void;
  onTestFail?: (testCase: TestRunnerTestCase) => void;

  /** milliseconds to wait for each test case before aborting */
  timeout?: number;
  maxFramesToRender?: number;
<<<<<<< HEAD
  // HACK - this is used by snapshot test runner
  imageDiffOptions: any;
=======
  // HACK - this is for the snapshot test runner
  imageDiffOptions?: any;
>>>>>>> 193dbe48
};

const DEFAULT_TEST_PROPS: Required<TestRunnerProps> = {
  // test lifecycle callback
  onTestStart: (testCase: TestRunnerTestCase) => console.log(`# ${testCase.name}`),
  onTestPass: (testCase: TestRunnerTestCase) => console.log(`ok ${testCase.name} passed`),
  onTestFail: (testCase: TestRunnerTestCase) => console.log(`not ok ${testCase.name} failed`),

  // milliseconds to wait for each test case before aborting
  timeout: 2000
};

/** Runs an array of test cases */
export default class TestRunner {
<<<<<<< HEAD
  props;
  isRunning = false;
  readonly testOptions: Required<TestRunnerProps> = {...DEFAULT_TEST_PROPS};
  readonly _animationProps: AnimationProps = {};

=======
>>>>>>> 193dbe48
  device = webglDevice;
  props: Record<string, any>;
  isRunning: boolean = false;
  readonly testOptions: Required<TestRunnerProps> = {...DEFAULT_TEST_PROPS};
  readonly _animationProps?: AnimationProps = {};
  private _animationLoop: AnimationLoop | null;
  private _testCases: TestRunnerTestCase[] = [];
  private _testCaseData: any = null;

  // @ts-expect-error
  isHeadless: boolean = Boolean(window.browserTestDriver_isHeadless);

  /**
   * props
   *   AnimationLoop props
   */
  constructor(props: Record<string, any> = {}) {
    this.props = props;
  }

  /**
   * Add testCase(s)
   */
   add(testCases: TestRunnerTestCase[]): this {
    if (!Array.isArray(testCases)) {
      testCases = [testCases];
    }
    for (const testCase of testCases) {
      this._testCases.push(testCase);
    }
    return this;
  }

   /**
    * Returns a promise that resolves when all the test cases are done
    */
  run(options: object = {}): Promise<void>  {
    this.testOptions = {...this.testOptions, ...options};

    return new Promise<void>((resolve, reject) => {
      this._animationLoop = new AnimationLoop({
        // @ts-expect-error TODO
        ...this.props,
        device: this.device,
        onRender: this._onRender.bind(this),
        onFinalize: () => {
          this.isRunning = false;
          resolve();
        }
      });
      this._animationLoop.start(this.props);

      this.isRunning = true;
      this.isDiffing = false;
      this._currentTestCase = null;
    }).catch (error => {
      this._fail({error: error.message});
      reject(error);
    });
  }

  /* Lifecycle methods for subclassing */

  initTestCase(testCase: TestRunnerTestCase) {
    const {animationLoop} = testCase;
    if (animationLoop) {
      testCase.onInitialize = animationLoop.props.onInitialize.bind(animationLoop);
      testCase.onRender = animationLoop.props.onRender.bind(animationLoop);
      testCase.onFinalize = animationLoop.props.onFinalize.bind(animationLoop);
    }
    for (const key in DEFAULT_TEST_CASE) {
      testCase[key] = testCase[key] || DEFAULT_TEST_CASE[key];
    }
  }

  shouldRender(animationProps): boolean {
    return true;
  }

  assert(testCase: TestRunnerTestCase): void {
    this._pass(testCase);
    this._next();
  }

  /* Utilities */

  _pass(result: unknown): void {
    this.testOptions.onTestPass(this._currentTestCase, result);
    // this._animationLoop?.stop();
  }

  _fail(result: unknown): void {
    this.testOptions.onTestFail(this._currentTestCase, result);
    // this._animationLoop?.stop();
  }

  _next(): void {
    this._nextTestCase();
  }

  /* Private methods */

  _onRender(animationProps): void {
    this._animationProps = animationProps;

    const testCase = this._currentTestCase || this._nextTestCase();
    if (!testCase) {
      // all test cases are done
      this._animationLoop.stop();
      return;
    }

    let isDone = false;
<<<<<<< HEAD
    const testCaseAnimationProps = {
=======
    const testCaseAnimationProps: AnimationProps = {
>>>>>>> 193dbe48
      ...animationProps, 
      ...this._testCaseData,
      // tick/time starts from 0 for each test case
      startTime: this._currentTestCaseStartTime,
      time: animationProps.time - this._currentTestCaseStartTime,
      tick: animationProps.tick - this._currentTestCaseStartTick,
      // called by the test case when it is done rendering and ready for capture and diff
      done: () => {
        isDone = true;
      }
    };

    if (this._testCaseData && this.shouldRender(testCaseAnimationProps)) {
      // try {
        // test case is initialized, render frame
        testCase.onRender(testCaseAnimationProps);
      // } catch {
      //   isDone = true;
      // }
    }

    const timeout = testCase.timeout || this.testOptions.timeout;
    if (timeout && testCaseAnimationProps.time > timeout) {
      isDone = true;
    }

    if (isDone) {
      this.assert(testCase);
    }
  }

  _nextTestCase(): Promise<TestRunnerTestCase> {
    const animationProps = this._animationProps;

    // finalize the current test case
    if (this._testCaseData) {
      for (const key in this._testCaseData) {
        const value = this._testCaseData[key];
        if (value && value.delete) {
          value.delete();
        }
      }
      this._currentTestCase.onFinalize(Object.assign({}, animationProps, this._testCaseData));

      // reset WebGL context
      this.device.popState();

      this._currentTestCase = null;
      this._testCaseData = null;
    }

    // get the next test case
    const testCase = this._testCases.shift();
    if (testCase) {
      // start new test case
      this._currentTestCase = testCase;
      this._currentTestCaseStartTime = animationProps.time;
      this._currentTestCaseStartTick = animationProps.tick;
      this.initTestCase(testCase);

      // initialize test case

      // save WebGL context
      this.device.pushState();

      // aligned with the behavior of AnimationLoop.onInitialized
      // onInitialized could return a plain object or a promise
<<<<<<< HEAD
      Promise.resolve(
        testCase.onInitialize({
          ...animationProps,
          // tick/time starts from 0 for each test case
          startTime: animationProps.time,
          time: 0,
          tick: 0
        })
      ).then((userData) => {
=======
      const props = {
        ...animationProps,
        // tick/time starts from 0 for each test case
        startTime: animationProps.time,
        time: 0,
        tick: 0
      };

      // aligned with the behavior of AnimationLoop.onInitialized
      // onInitialized could return a plain object or a promise
      Promise.resolve(testCase.onInitialize(props)).then((userData) => {
>>>>>>> 193dbe48
        this._testCaseData = userData || {};
      });

      // invoke user callback
      this.testOptions.onTestStart(testCase);
    }
    return testCase;
  }
}<|MERGE_RESOLUTION|>--- conflicted
+++ resolved
@@ -28,25 +28,15 @@
 export type TestRunnerProps = {
   width?: number;
   height?: number;
-<<<<<<< HEAD
-  
-=======
->>>>>>> 193dbe48
   // test lifecycle callback
   onTestStart?: (testCase: TestRunnerTestCase) => void;
   onTestPass?: (testCase: TestRunnerTestCase) => void;
   onTestFail?: (testCase: TestRunnerTestCase) => void;
-
   /** milliseconds to wait for each test case before aborting */
   timeout?: number;
   maxFramesToRender?: number;
-<<<<<<< HEAD
-  // HACK - this is used by snapshot test runner
-  imageDiffOptions: any;
-=======
   // HACK - this is for the snapshot test runner
   imageDiffOptions?: any;
->>>>>>> 193dbe48
 };
 
 const DEFAULT_TEST_PROPS: Required<TestRunnerProps> = {
@@ -61,14 +51,6 @@
 
 /** Runs an array of test cases */
 export default class TestRunner {
-<<<<<<< HEAD
-  props;
-  isRunning = false;
-  readonly testOptions: Required<TestRunnerProps> = {...DEFAULT_TEST_PROPS};
-  readonly _animationProps: AnimationProps = {};
-
-=======
->>>>>>> 193dbe48
   device = webglDevice;
   props: Record<string, any>;
   isRunning: boolean = false;
@@ -182,11 +164,7 @@
     }
 
     let isDone = false;
-<<<<<<< HEAD
-    const testCaseAnimationProps = {
-=======
     const testCaseAnimationProps: AnimationProps = {
->>>>>>> 193dbe48
       ...animationProps, 
       ...this._testCaseData,
       // tick/time starts from 0 for each test case
@@ -254,18 +232,7 @@
 
       // aligned with the behavior of AnimationLoop.onInitialized
       // onInitialized could return a plain object or a promise
-<<<<<<< HEAD
-      Promise.resolve(
-        testCase.onInitialize({
-          ...animationProps,
-          // tick/time starts from 0 for each test case
-          startTime: animationProps.time,
-          time: 0,
-          tick: 0
-        })
-      ).then((userData) => {
-=======
-      const props = {
+      const initProps = {
         ...animationProps,
         // tick/time starts from 0 for each test case
         startTime: animationProps.time,
@@ -275,8 +242,7 @@
 
       // aligned with the behavior of AnimationLoop.onInitialized
       // onInitialized could return a plain object or a promise
-      Promise.resolve(testCase.onInitialize(props)).then((userData) => {
->>>>>>> 193dbe48
+      Promise.resolve(testCase.onInitialize(initProps)).then((userData) => {
         this._testCaseData = userData || {};
       });
 
