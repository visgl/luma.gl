{
  "name": "@luma.gl/webgl",
  "version": "9.0.0-beta.7",
  "description": "WebGL2 adapter for the luma.gl core API",
  "type": "module",
  "license": "MIT",
  "publishConfig": {
    "access": "public"
  },
  "repository": {
    "type": "git",
    "url": "https://github.com/visgl/luma.gl"
  },
  "keywords": [
    "webgl",
    "visualization",
    "animation",
    "3d"
  ],
  "types": "dist/index.d.ts",
  "main": "dist/index.cjs",
  "module": "dist/index.js",
  "exports": {
    ".": {
      "types": "./dist/index.d.ts",
      "import": "./dist/index.js",
      "require": "./dist/index.cjs"
    }
  },
  "files": [
    "src",
    "dist",
    "dist.min.js",
    "README.md"
  ],
  "sideEffects": false,
  "scripts": {
    "build-minified-bundle": "ocular-bundle ./src/index.ts -output=dist/dist.min.js",
    "build-dev-bundle": "ocular-bundle ./src/index.ts -output=dist/dist.dev.js -- --env=dev",
    "prepublishOnly": "npm run build-minified-bundle && npm run build-dev-bundle"
  },
  "peerDependencies": {
    "@luma.gl/core": "^9.0.0-beta"
  },
  "dependencies": {
<<<<<<< HEAD
    "@luma.gl/constants": "9.0.0-beta.6",
=======
    "@luma.gl/constants": "9.0.0-beta.7",
    "@luma.gl/core": "9.0.0-beta.7",
>>>>>>> e9606a88
    "@probe.gl/env": "^4.0.2"
  },
  "gitHead": "c636c34b8f1581eed163e94543a8eb1f4382ba8e"
}<|MERGE_RESOLUTION|>--- conflicted
+++ resolved
@@ -43,12 +43,7 @@
     "@luma.gl/core": "^9.0.0-beta"
   },
   "dependencies": {
-<<<<<<< HEAD
-    "@luma.gl/constants": "9.0.0-beta.6",
-=======
     "@luma.gl/constants": "9.0.0-beta.7",
-    "@luma.gl/core": "9.0.0-beta.7",
->>>>>>> e9606a88
     "@probe.gl/env": "^4.0.2"
   },
   "gitHead": "c636c34b8f1581eed163e94543a8eb1f4382ba8e"
