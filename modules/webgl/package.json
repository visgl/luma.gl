--- conflicted
+++ resolved
@@ -38,17 +38,10 @@
   },
   "dependencies": {
     "@babel/runtime": "^7.0.0",
-<<<<<<< HEAD
-    "@luma.gl/constants": "7.0.0-alpha.25",
-    "@luma.gl/webgl-state-tracker": "7.0.0-alpha.25",
-    "@luma.gl/webgl2-polyfill": "7.0.0-alpha.25",
-    "probe.gl": "^3.0.0",
-=======
     "@luma.gl/constants": "7.0.0-beta.1",
     "@luma.gl/webgl-state-tracker": "7.0.0-beta.1",
     "@luma.gl/webgl2-polyfill": "7.0.0-beta.1",
-    "probe.gl": "3.0.0-alpha.6",
->>>>>>> 77503b82
+    "probe.gl": "^3.0.1",
     "seer": "^0.2.4"
   },
   "nyc": {
