--- conflicted
+++ resolved
@@ -42,10 +42,6 @@
     if (uniforms.specularColor) {
       uniforms.specularColor = uniforms.specularColor.map(x => x / 255) as NumberArray3;
     }
-<<<<<<< HEAD
-    return {...phongMaterial.defaultUniforms, ...props};
-=======
     return {...phongMaterial.defaultUniforms, ...uniforms};
->>>>>>> 0810263c
   }
 };