// luma.gl
// SPDX-License-Identifier: MIT
// Copyright (c) vis.gl contributors

import {ShaderModule} from '../../../lib/shader-module/shader-module';
import {lighting} from '../lights/lighting-uniforms';
import {PHONG_VS, PHONG_FS} from '../phong-material/phong-shaders-glsl';
import type {NumberArray3} from '../../../lib/utils/uniform-types';

export type GouraudMaterialProps = {
  ambient?: number;
  diffuse?: number;
  /** Specularity exponent */
  shininess?: number;
  specularColor?: [number, number, number];
};

/** In Gouraud shading, color is calculated for each triangle vertex normal, and then color is interpolated colors across the triangle */
export const gouraudMaterial: ShaderModule<GouraudMaterialProps> = {
  name: 'gouraudMaterial',
  // Note these are switched between phong and gouraud
  vs: PHONG_FS.replace('phongMaterial', 'gouraudMaterial'),
  fs: PHONG_VS.replace('phongMaterial', 'gouraudMaterial'),
  defines: {
    LIGHTING_VERTEX: 1
  },
  dependencies: [lighting],
  uniformTypes: {
    ambient: 'f32',
    diffuse: 'f32',
    shininess: 'f32',
    specularColor: 'vec3<f32>'
  },
  defaultUniforms: {
    ambient: 0.35,
    diffuse: 0.6,
    shininess: 32,
    specularColor: [0.15, 0.15, 0.15]
  },
  getUniforms(props: GouraudMaterialProps) {
    const uniforms = {...props};
    if (uniforms.specularColor) {
      uniforms.specularColor = uniforms.specularColor.map(x => x / 255) as NumberArray3;
    }
<<<<<<< HEAD
    return {...gouraudMaterial.defaultUniforms, ...props};
=======
    return {...gouraudMaterial.defaultUniforms, ...uniforms};
>>>>>>> 0810263c
  }
};<|MERGE_RESOLUTION|>--- conflicted
+++ resolved
@@ -42,10 +42,6 @@
     if (uniforms.specularColor) {
       uniforms.specularColor = uniforms.specularColor.map(x => x / 255) as NumberArray3;
     }
-<<<<<<< HEAD
-    return {...gouraudMaterial.defaultUniforms, ...props};
-=======
     return {...gouraudMaterial.defaultUniforms, ...uniforms};
->>>>>>> 0810263c
   }
 };