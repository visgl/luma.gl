// luma.gl
// SPDX-License-Identifier: MIT
// Copyright (c) vis.gl contributors

import {Device} from '@luma.gl/core';
import {GroupNode} from '@luma.gl/engine';
import {GLTFPostprocessed} from '@loaders.gl/gltf';
import {Light} from '@luma.gl/shadertools';
import {parseGLTF, type ParseGLTFOptions} from '../parsers/parse-gltf';
import {parseGLTFLights} from '../parsers/parse-gltf-lights';
import {GLTFAnimator} from './gltf-animator';
import {parseGLTFAnimations} from '../parsers/parse-gltf-animations';

export function createScenegraphsFromGLTF(
  device: Device,
  gltf: GLTFPostprocessed,
  options?: ParseGLTFOptions
): {
  scenes: GroupNode[];
  animator: GLTFAnimator;
<<<<<<< HEAD

  gltfMeshIdToNodeMap: Map<string, GroupNode>;
  gltfNodeIndexToNodeMap: Map<number, GroupNode>;
  gltfNodeIdToNodeMap: Map<string, GroupNode>;

  gltf: GLTFPostprocessed;
=======
  lights: Light[];
>>>>>>> b63dfc67
} {
  const {scenes, gltfMeshIdToNodeMap, gltfNodeIdToNodeMap, gltfNodeIndexToNodeMap} = parseGLTF(
    device,
    gltf,
    options
  );
  const animations = parseGLTFAnimations(gltf, gltfNodeIndexToNodeMap);
  const animator = new GLTFAnimator({animations});
<<<<<<< HEAD

  return {scenes, animator, gltfMeshIdToNodeMap, gltfNodeIdToNodeMap, gltfNodeIndexToNodeMap, gltf};
=======
  const lights = parseGLTFLights(gltf);
  return {scenes, animator, lights};
>>>>>>> b63dfc67
}<|MERGE_RESOLUTION|>--- conflicted
+++ resolved
@@ -18,29 +18,23 @@
 ): {
   scenes: GroupNode[];
   animator: GLTFAnimator;
-<<<<<<< HEAD
+  lights: Light[];
 
   gltfMeshIdToNodeMap: Map<string, GroupNode>;
   gltfNodeIndexToNodeMap: Map<number, GroupNode>;
   gltfNodeIdToNodeMap: Map<string, GroupNode>;
 
   gltf: GLTFPostprocessed;
-=======
-  lights: Light[];
->>>>>>> b63dfc67
 } {
   const {scenes, gltfMeshIdToNodeMap, gltfNodeIdToNodeMap, gltfNodeIndexToNodeMap} = parseGLTF(
     device,
     gltf,
     options
   );
+  
   const animations = parseGLTFAnimations(gltf, gltfNodeIndexToNodeMap);
   const animator = new GLTFAnimator({animations});
-<<<<<<< HEAD
+  const lights = parseGLTFLights(gltf);
 
-  return {scenes, animator, gltfMeshIdToNodeMap, gltfNodeIdToNodeMap, gltfNodeIndexToNodeMap, gltf};
-=======
-  const lights = parseGLTFLights(gltf);
-  return {scenes, animator, lights};
->>>>>>> b63dfc67
+  return {scenes, animator, lights, gltfMeshIdToNodeMap, gltfNodeIdToNodeMap, gltfNodeIndexToNodeMap, gltf};
 }