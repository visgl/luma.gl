--- conflicted
+++ resolved
@@ -219,10 +219,7 @@
     // end callback
 
     if (this.offScreen && this.gl.commit) {
-<<<<<<< HEAD
-=======
       // https://developer.mozilla.org/en-US/docs/Web/API/WebGLRenderingContext/commit
->>>>>>> e4067ae8
       // commit returns a Promise
       this.gl.commit().then(this._renderFrame);
     } else {
