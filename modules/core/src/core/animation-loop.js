--- conflicted
+++ resolved
@@ -400,13 +400,8 @@
     // https://webglfundamentals.org/webgl/lessons/webgl-anti-patterns.html
     let aspect = 1;
     const {clientWidth, clientHeight} = this.gl.canvas;
-<<<<<<< HEAD
-    if (clientWidth >= 0 && clientHeight >= 0) {
-      aspect = clientHeight > 0 ? clientWidth / clientHeight : 1;
-=======
     if (clientWidth > 0 && clientHeight > 0) {
       aspect = clientWidth / clientHeight;
->>>>>>> 0f716793
     } else if (width > 0 && height > 0) {
       aspect = width / height;
     }
