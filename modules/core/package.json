--- conflicted
+++ resolved
@@ -69,16 +69,5 @@
     "exclude": [
       "test/**/*.js"
     ]
-<<<<<<< HEAD
-  },
-  "deprecatedScripts": {
-    "build-size": "(echo \"source size\" ; find src/ -name '*.js' | xargs cat | wc -c) && (echo \"dist/es6 size\" ; find dist/es6 -name '*.js' | xargs cat | wc -c) && (echo \"dist esm size\" ; find dist/esm -name '*.js' | xargs cat | wc -c) && (echo \"dist es5 size\" ; find dist/es5 -name '*.js' | xargs cat | wc -c)",
-    "clean": "rm -fr dist && mkdir -p dist/es5 dist/esm dist/es6",
-    "build": "npm run clean && npm run build-es6 && npm run build-esm && npm run build-es5 && npm run build-size",
-    "build-es6": "BABEL_ENV=es6 babel src --config-file ../../babel.config.js --out-dir dist/es6 --source-maps --ignore 'node_modules/'",
-    "build-esm": "BABEL_ENV=esm babel src --config-file ../../babel.config.js --out-dir dist/esm --source-maps --ignore 'node_modules/'",
-    "build-es5": "BABEL_ENV=es5 babel src --config-file ../../babel.config.js --out-dir dist/es5 --source-maps --ignore 'node_modules/'"
-=======
->>>>>>> 71ed1aa5
   }
 }