--- conflicted
+++ resolved
@@ -10,12 +10,7 @@
 
 ## Version 9.0 (In Development)
 
-<<<<<<< HEAD
-- The core module no longer exports the luma.gl v8 API. Update your applications to import from `@luma.gl/api`).
-- The core module still exports `@luma.gl/engine` classes.
-=======
 Target Date: Q4, 2023
->>>>>>> 20b8d3be
 
 This is a major release that adds WebGPU support to the luma.gl API.
 
@@ -28,15 +23,9 @@
 
 **`@luma.gl/core`**
 
-<<<<<<< HEAD
-- The `@luma.gl/engine` module still exports the classic luma.gl classes such as `Model` and `AnimationLoop`. 
-- However all engine classes are now implemented on top of `@luma.gl/api`, allowing them to work portably on both WebGPU and WebGL.
-- Scenegraph classes (`ModelNode`, `GroupNode`, `ScenegraphNode`) are now exported from `@luma.gl/engine`.
-=======
 - Exports the new portable luma.gl API (a set of interfaces and abstract classes for working with GPU resources).
 - Most important is the new `Device` class. The entry point to the luma.gl API, used to create other GPU resources.
 - Applications written against `@luma.gl/core` v9 are portable and can run on both WebGPU, WebGL2 and WebGL devices.
->>>>>>> 20b8d3be
 
 **`@luma.gl/engine`** 
 
@@ -67,11 +56,7 @@
 
 **`@luma.gl/debug`** (removed, no longer needed, see upgrade guide)
 
-<<<<<<< HEAD
-- The `@luma.gl/gltools` module has been removed, corresponding functionality is now handled by `Device` methods.
-=======
 **`@luma.gl/gltools`** (removed, no longer needed, see upgrade guide)
->>>>>>> 20b8d3be
 
 ## Version 8.5
 
