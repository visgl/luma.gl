--- conflicted
+++ resolved
@@ -196,13 +196,8 @@
               "entry": "docs/api-reference/core/geometry"
             },
             {
-<<<<<<< HEAD
-              "name": "Group",
-              "entry": "docs/api-reference/core/group"
-=======
               "name": "loadFile",
               "entry": "docs/api-reference/core/load-file"
->>>>>>> bb7bfb0f
             },
             {
               "name": "Transform",
@@ -235,26 +230,12 @@
           "title": "Materials",
           "entries": [
             {
-<<<<<<< HEAD
-              "name": "Loader API",
-              "entry": "docs/api-reference/loader-api/load-file"
-            }
-          ]
-        },
-        {
-          "title": "Materials",
-          "entries": [
-            {
-              "name": "Loader API",
-              "entry": "docs/api-reference/material/phong-material"
-=======
               "name": "PhongMaterial",
               "entry": "docs/api-reference/materials/phong-material"
             },
             {
               "name": "PBRMaterial",
               "entry": "docs/api-reference/materials/pbr-material"
->>>>>>> bb7bfb0f
             }
           ]
         },
